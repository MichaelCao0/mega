--- conflicted
+++ resolved
@@ -127,11 +127,7 @@
     };
     use colored::Colorize;
     use serial_test::serial;
-<<<<<<< HEAD
-
-=======
     use std::{env, fs};
->>>>>>> 6bb87981
     use tempfile::tempdir;
 
     async fn test_check_branch() {
