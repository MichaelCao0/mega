--- conflicted
+++ resolved
@@ -33,8 +33,10 @@
     })
 }
 #[cfg(not(test))]
+#[cfg(not(test))]
 static DB_CONN: OnceCell<DbConn> = OnceCell::const_new();
 /// Get global database connection instance (singleton)
+#[cfg(not(test))]
 #[cfg(not(test))]
 pub async fn get_db_conn_instance() -> &'static DbConn {
     DB_CONN
@@ -46,13 +48,8 @@
 use once_cell::sync::Lazy;
 #[cfg(test)]
 use std::collections::HashMap;
-<<<<<<< HEAD
-#[cfg(test)]
-use std::ops::Deref;
-=======
 //#[cfg(test)]
 //use std::ops::Deref;
->>>>>>> 6bb87981
 #[cfg(test)]
 use std::path::PathBuf;
 #[cfg(test)]
@@ -60,13 +57,6 @@
 
 // In the test environment, use a `HashMap` to store database connections
 // mapped by their working directories.
-<<<<<<< HEAD
-#[cfg(test)]
-static TEST_DB_CONNECTIONS: Lazy<Mutex<HashMap<PathBuf, Box<DbConn>>>> =
-    Lazy::new(|| Mutex::new(HashMap::new()));
-
-#[cfg(test)]
-=======
 // change the value type from Box<DbConn> to &'static DbConn
 #[cfg(test)]
 static TEST_DB_CONNECTIONS: Lazy<Mutex<HashMap<PathBuf, &'static DbConn>>> =
@@ -74,7 +64,6 @@
 
 #[cfg(test)]
 #[allow(dead_code)]
->>>>>>> 6bb87981
 fn leak_conn(conn: DbConn) -> &'static DbConn {
     let boxed = Box::new(conn);
     let static_ref = Box::leak(boxed);
@@ -90,16 +79,6 @@
     let mut connections = TEST_DB_CONNECTIONS.lock().await;
 
     if !connections.contains_key(&current_dir) {
-<<<<<<< HEAD
-        //
-        let conn = get_db_conn().await.unwrap();
-        let boxed_conn = Box::new(conn);
-        connections.insert(current_dir.clone(), boxed_conn);
-    }
-
-    let boxed_conn = connections.get(&current_dir).unwrap();
-    leak_conn(boxed_conn.deref().clone())
-=======
         let conn = get_db_conn().await.unwrap();
         let boxed_conn = Box::new(conn);
         //connections.insert(current_dir.clone(), boxed_conn);
@@ -109,7 +88,6 @@
     let boxed_conn = connections.get(&current_dir).unwrap();
     boxed_conn
     // leak_conn(boxed_conn.deref().clone())
->>>>>>> 6bb87981
 }
 
 /// Create a connection to the database of current repo: `.libra/libra.db`
