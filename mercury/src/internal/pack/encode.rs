--- conflicted
+++ resolved
@@ -196,11 +196,7 @@
 
 #[cfg(test)]
 mod tests {
-<<<<<<< HEAD
-    use std::{io::Cursor, path::PathBuf, thread, time::Duration};
-=======
     use std::{io::Cursor, path::PathBuf, usize};
->>>>>>> f2a218fb
 
     use venus::internal::object::blob::Blob;
 
@@ -208,21 +204,6 @@
 
     use super::*;
     #[test]
-<<<<<<< HEAD
-    fn test_pack_encoder_without_delta() {
-        let mut writter: Vec<u8> = Vec::new();
-        let mut encoder = PackEncoder::new(3, 0, &mut writter);
-        let (tx, rx) = mpsc::channel::<Entry>();
-
-        // make some different objects, or decode will fail
-        let str_vec = vec!["hello", "world", "!"];
-        for str in str_vec {
-            let blob = Blob::from_content(str);
-            let entry: Entry = blob.into();
-            thread::sleep(Duration::from_secs(1));
-            tx.send(entry).unwrap();
-            println!("send:{}", str);
-=======
     fn test_pack_encoder() {
 
         fn encode_once(window_size: usize) -> Vec<u8> {
@@ -249,7 +230,6 @@
             );
             let mut reader = Cursor::new(data);
             p.decode(&mut reader, |_|{}).expect("pack file format error");
->>>>>>> f2a218fb
         }
         // without delta
         let pack_without_delta = encode_once(0);
